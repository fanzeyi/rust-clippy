--- conflicted
+++ resolved
@@ -22,35 +22,18 @@
 
 # Run a lint and make sure it produces the expected output. It's also expected to exit with code 1
 # FIXME: How to match the clippy invocation in compile-test.rs?
-<<<<<<< HEAD
 ./target/debug/clippy-driver -Dwarnings -Aunused -Zui-testing --emit metadata --crate-type bin tests/ui/double_neg.rs 2>double_neg.stderr && exit 1
 sed -e "s,tests/ui,\$DIR," -e "/= help/d" double_neg.stderr >normalized.stderr
-diff normalized.stderr tests/ui/double_neg.stderr
+diff -u normalized.stderr tests/ui/double_neg.stderr
 
 # make sure "clippy-driver --rustc --arg" and "rustc --arg" behave the same
 SYSROOT=$(rustc --print sysroot)
-diff <(LD_LIBRARY_PATH=${SYSROOT}/lib ./target/debug/clippy-driver --rustc --version --verbose) <(rustc --version --verbose)
-=======
-./target/debug/clippy-driver -Dwarnings -Aunused -Zui-testing --emit metadata --crate-type bin tests/ui/double_neg.rs 2> double_neg.stderr && exit 1
-sed -e "s,tests/ui,\$DIR," -e "/= help/d" double_neg.stderr > normalized.stderr
-diff -u normalized.stderr tests/ui/double_neg.stderr
-
-
-# make sure "clippy-driver --rustc --arg" and "rustc --arg" behave the same
-SYSROOT=`rustc --print sysroot`
 diff -u <(LD_LIBRARY_PATH=${SYSROOT}/lib ./target/debug/clippy-driver --rustc --version --verbose) <(rustc --version --verbose)
->>>>>>> 084b2039
 
 echo "fn main() {}" >target/driver_test.rs
 # we can't run 2 rustcs on the same file at the same time
-<<<<<<< HEAD
 CLIPPY=$(LD_LIBRARY_PATH=${SYSROOT}/lib ./target/debug/clippy-driver ./target/driver_test.rs --rustc)
 RUSTC=$(rustc ./target/driver_test.rs)
-diff <($CLIPPY) <($RUSTC)
-=======
-CLIPPY=`LD_LIBRARY_PATH=${SYSROOT}/lib ./target/debug/clippy-driver ./target/driver_test.rs --rustc`
-RUSTC=`rustc ./target/driver_test.rs`
 diff -u <($CLIPPY) <($RUSTC)
->>>>>>> 084b2039
 
 # TODO: CLIPPY_CONF_DIR / CARGO_MANIFEST_DIR